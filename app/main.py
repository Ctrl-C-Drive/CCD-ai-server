import asyncio
import io
import json
from PIL import Image
import aiofiles
from fastapi import FastAPI, Form, HTTPException, Depends, status, Request, File, UploadFile, WebSocket
from fastapi.security import HTTPBearer, HTTPAuthorizationCredentials
from fastapi.responses import FileResponse, JSONResponse
from fastapi.exceptions import RequestValidationError
from fastapi.staticfiles import StaticFiles
from pydantic import BaseModel, Field, field_validator, ConfigDict
from pydantic_settings import BaseSettings
from contextlib import asynccontextmanager
from typing import List, Optional, Dict, Literal
from datetime import datetime, timedelta, timezone
import aiomysql
import uuid
import bcrypt
import jwt
import logging
from fastapi_limiter.depends import RateLimiter
from fastapi_limiter import FastAPILimiter
from redis.asyncio import Redis
import os
from ws_manager import manager

from clip.koclip_model import encode_text
from pinecone import Pinecone
from dotenv import load_dotenv

# 0. 환경 변수 로딩
env_path = os.path.abspath(os.path.join(os.path.dirname(__file__), '..', '..', '.env'))
load_dotenv(dotenv_path=env_path)

# 1. Pinecone 초기화
pc = Pinecone(api_key=os.getenv("PINECONE_API_KEY"))

index_name = "images"
index = pc.Index(index_name)

# pinecone router 등록
from api.clip_api import router as clip_router

# 로깅 설정
logger = logging.getLogger("uvicorn")
logger.setLevel(logging.INFO)

app_logger = logging.getLogger(__name__)
app_logger.setLevel(logging.INFO)


class AppState:
    def __init__(self):
        self.db_pool = None
        self.redis = None
        self.limiter = None

app_state = AppState()

# 환경 변수 설정
class Settings(BaseSettings):
    db_host: str = "mysql-db"
    db_port: int = 3306
    db_user: str = "root"
    db_password: str
    db_name: str = "clipboard_db"
    redis_url: str = "redis://redis:6379"
    secret_key: str
    algorithm: Literal['HS256', 'HS384', 'HS512'] = 'HS256'
    access_token_expire_minutes: int = 1440
    refresh_token_expire_days: int = 7

    model_config = ConfigDict(
        env_file=".env",
        env_file_encoding="utf-8",
        extra="ignore"
    )

settings = Settings()

# 데이터 모델 
class UserSignupRequest(BaseModel):
    user_id: str = Field(..., min_length=4, max_length=50)
    password: str = Field(..., min_length=8)

class UserLoginRequest(UserSignupRequest):
    pass

class ItemCreate(BaseModel):
    id: str
    content: Optional[str] = None
    type: Literal["txt", "img"]
    format: str
    created_at: int

class ItemResponse(ItemCreate):
    id: str
    created_at: int

class RefreshTokenRequest(BaseModel):
    refresh_token: str


class MaxCountUpdateRequest(BaseModel):
    max_count_cloud: int = Field(..., ge=1, le=1000)

class TagCreateAndLink(BaseModel):
    data_id: str
    name: str
    source: str  # 'auto' or 'user'

class TagResponse(BaseModel):
    tag_id: str
    name: str
    source: str

class ClipboardDataResponse(BaseModel):
    id: str
    content: str
    type: str
    format: str
    created_at: int
    tags: List[TagResponse]
    image_meta: Optional[Dict] = None
class TextSearchRequest(BaseModel):
    query: str



# 데이터베이스 초기화 함수
async def initialize_database():
    DROP_TABLES = """
    DROP TABLE IF EXISTS data_tag;
    DROP TABLE IF EXISTS tag;
    DROP TABLE IF EXISTS image_meta;
    DROP TABLE IF EXISTS clipboard;
    DROP TABLE IF EXISTS refresh_token;
    DROP TABLE IF EXISTS user;
    """

    CREATE_TABLES = """
        CREATE TABLE IF NOT EXISTS user (
            user_id VARCHAR(255) PRIMARY KEY,
            password VARCHAR(255) NOT NULL,
            created_at INTEGER NOT NULL,
            max_count_cloud INTEGER NOT NULL DEFAULT 20
        );
        
        CREATE TABLE IF NOT EXISTS clipboard (
            id VARCHAR(36) PRIMARY KEY,  -- UUID는 항상 36자
            user_id VARCHAR(255) NOT NULL, 
            type ENUM('img', 'txt') NOT NULL,
            format VARCHAR(50) NOT NULL,
            content TEXT NOT NULL,
            created_at INTEGER NOT NULL,
            FOREIGN KEY (user_id) REFERENCES user(user_id) ON DELETE CASCADE
        );
        
        CREATE TABLE IF NOT EXISTS image_meta (
            data_id VARCHAR(36) PRIMARY KEY,
            width INTEGER,
            height INTEGER,
            file_size INTEGER,
            file_path TEXT NOT NULL,
            thumbnail_path TEXT,
            FOREIGN KEY (data_id) REFERENCES clipboard(id) ON DELETE CASCADE
        );
        
        CREATE TABLE IF NOT EXISTS tag (
            tag_id VARCHAR(36) PRIMARY KEY,
            name VARCHAR(255) NOT NULL,
            source ENUM('auto', 'user') NOT NULL,
            UNIQUE (name, source)
        );
        
        CREATE TABLE IF NOT EXISTS data_tag (
            data_id VARCHAR(36) NOT NULL,
            tag_id VARCHAR(36) NOT NULL,
            PRIMARY KEY (data_id, tag_id),
            FOREIGN KEY (data_id) REFERENCES clipboard(id) ON DELETE CASCADE,
            FOREIGN KEY (tag_id) REFERENCES tag(tag_id) ON DELETE CASCADE
        );
        CREATE TABLE IF NOT EXISTS refresh_token (
            jti VARCHAR(36) PRIMARY KEY,
            user_id VARCHAR(255) NOT NULL,
            expires_at INTEGER NOT NULL,
            revoked BOOLEAN NOT NULL DEFAULT FALSE,
            FOREIGN KEY (user_id) REFERENCES user(user_id) ON DELETE CASCADE
        );
    """

    async with app_state.db_pool.acquire() as conn:
        async with conn.cursor() as cursor:
            try:
                for statement in DROP_TABLES.strip().split(';'):
                    stmt = statement.strip()
                    if stmt:
                        await cursor.execute(stmt + ';')

                for statement in CREATE_TABLES.strip().split(';'):
                    stmt = statement.strip()
                    if stmt:
                        await cursor.execute(stmt + ';')

                await conn.commit()
            except Exception as e:
                await conn.rollback()
                logger.error(f"Database initialization failed: {str(e)}")
                if "already exists" not in str(e):
                    raise

# 애플리케이션 수명 주기 관리
@asynccontextmanager
async def lifespan(app: FastAPI):
    try:
        # MySQL 연결 풀 생성
        app_state.db_pool = await aiomysql.create_pool(
            host=settings.db_host,
            port=settings.db_port,
            user=settings.db_user,
            password=settings.db_password,
            db=settings.db_name,
            minsize=5,
            maxsize=20,
            auth_plugin="mysql_native_password",
            charset="utf8mb4",
            autocommit=True, 
        )

        # Redis 연결
        app_state.redis = Redis.from_url(settings.redis_url)
        await FastAPILimiter.init(app_state.redis)

        # 데이터베이스 초기화
        await initialize_database()

        yield

    except Exception as e:
        logger.critical(f"Application startup failed: {str(e)}")
        raise
    finally:
        # 리소스 정리
        if app_state.db_pool:
            app_state.db_pool.close()
            await app_state.db_pool.wait_closed()
        if app_state.redis:
            await app_state.redis.close()

app = FastAPI(lifespan=lifespan)

UPLOAD_DIR = "uploads"
os.makedirs(UPLOAD_DIR, exist_ok=True)
# Create directories
original_dir = os.path.join(UPLOAD_DIR, "original")
thumbnail_dir = os.path.join(UPLOAD_DIR, "thumbnail")
os.makedirs(original_dir, exist_ok=True)
os.makedirs(thumbnail_dir, exist_ok=True)
app.mount("/images/original", StaticFiles(directory=original_dir), name="original-images")
app.mount("/images/thumbnail", StaticFiles(directory=thumbnail_dir), name="thumbnail-images")
app.include_router(clip_router)



# 의존성 주입
async def get_db():
    async with app_state.db_pool.acquire() as conn:
        async with conn.cursor(aiomysql.DictCursor) as cursor:
            yield conn, cursor

security = HTTPBearer(auto_error=False)


# JWT 유틸리티 
def create_access_token(user_id: str) -> str:
    expire = datetime.now(timezone.utc) + timedelta(minutes=settings.access_token_expire_minutes)
    return jwt.encode(
        {"sub": user_id, "exp": int(expire.timestamp()), "type": "access"},
        settings.secret_key,
        algorithm=settings.algorithm
    )

def create_refresh_token(user_id: str, jti: str) -> str:
    expire = datetime.now(timezone.utc) + timedelta(days=settings.refresh_token_expire_days)
    return jwt.encode(
        {"sub": user_id, "exp": int(expire.timestamp()), "type": "refresh", "jti": jti},
        settings.secret_key,
        algorithm=settings.algorithm
    )

async def get_current_user(credentials: HTTPAuthorizationCredentials = Depends(security)) -> Dict:
    if not credentials:
        raise HTTPException(status.HTTP_401_UNAUTHORIZED, "Missing credentials")
    try:
        payload = jwt.decode(
            credentials.credentials,
            settings.secret_key,
            algorithms=[settings.algorithm]
        )
        return {"user_id": payload["sub"]}
    except jwt.ExpiredSignatureError:
        raise HTTPException(status.HTTP_401_UNAUTHORIZED, "Token expired")
    except jwt.JWTError as e:
        raise HTTPException(status.HTTP_401_UNAUTHORIZED, str(e))

# 엔드포인트 
@app.post("/signup")
async def signup(user: UserSignupRequest, db=Depends(get_db)):
    conn, cursor = db
    try:
        await cursor.execute("SELECT user_id FROM user WHERE user_id = %s", (user.user_id,))
        if await cursor.fetchone():
<<<<<<< HEAD
            raise HTTPException(
                status_code=status.HTTP_409_CONFLICT,
                detail={"errorCode": "E409", "message": "이미 존재하는 사용자입니다."}
=======
            return JSONResponse(
                status_code=status.HTTP_400_BAD_REQUEST,
                content={
                    "code": "USER_EXISTS",
                    "detail": "이미 존재하는 사용자 ID입니다."
                }
>>>>>>> 63859677
            )

        hashed_pw = bcrypt.hashpw(user.password.encode(), bcrypt.gensalt()).decode()
        await cursor.execute(
            "INSERT INTO user (user_id, password, created_at) VALUES (%s, %s, %s)",
            (user.user_id, hashed_pw, int(datetime.now(timezone.utc).timestamp()))
        )
        await conn.commit()
        return {"JoinResult": True}

    except Exception as e:
        await conn.rollback()
        logger.error("Signup failed", exc_info=e)
        raise HTTPException(
            status_code=status.HTTP_500_INTERNAL_SERVER_ERROR,
            detail={"errorCode": "E611", "message": "회원가입 처리 중 서버 오류가 발생했습니다."}
        )

@app.post("/login", dependencies=[Depends(RateLimiter(times=5, minutes=1))])
async def login(user: UserLoginRequest, db=Depends(get_db)):
    conn, cursor = db
    logger.info(f"user_id={user.user_id}, password={user.password}")
    try:
        await cursor.execute(
            "SELECT password FROM user WHERE user_id = %s",
            (user.user_id,)
        )
        result = await cursor.fetchone()

        if not result or not bcrypt.checkpw(user.password.encode(), result["password"].encode()):
<<<<<<< HEAD
            return JSONResponse(
                status_code=status.HTTP_401_UNAUTHORIZED,
                content={"errorCode": "E401", "detail": "아이디 또는 비밀번호가 잘못되었습니다."}
            )

=======
            raise HTTPException(status.HTTP_401_UNAUTHORIZED, detail="Invalid credentials")
>>>>>>> 63859677

        # 토큰 생성
        access_token = create_access_token(user.user_id)
        refresh_jti = str(uuid.uuid4())
        refresh_token = create_refresh_token(user.user_id, refresh_jti)

        # 리프레시 토큰 저장
        await cursor.execute(
            "INSERT INTO refresh_token (jti, user_id, expires_at, revoked) VALUES (%s, %s, %s, %s)",
            (refresh_jti, user.user_id, int((datetime.now(timezone.utc) + 
              timedelta(days=settings.refresh_token_expire_days)).timestamp()), False)
        )
        await conn.commit()

        return {
            "access_token": access_token,
            "refresh_token": refresh_token,
            "token_type": "bearer"
        }

    except HTTPException as e:
        logger.warning(f"Login failed with HTTP error: {e.detail}")
        raise e  # 꼭 다시 던져야 FastAPI가 제대로 처리

    except Exception as e:
<<<<<<< HEAD
        logger.error("Login failed", exc_info=e)
        return JSONResponse(
            status_code=status.HTTP_500_INTERNAL_SERVER_ERROR,
            content={"errorCode": "E610", "detail": "로그인 처리 중 오류가 발생했습니다."}
        )
=======
        logger.error("Unexpected error during login", exc_info=e)
        raise HTTPException(status.HTTP_500_INTERNAL_SERVER_ERROR, detail="Internal server error")
>>>>>>> 63859677

@app.post("/refresh", dependencies=[Depends(RateLimiter(times=5, minutes=1))])
async def refresh_token(request: RefreshTokenRequest, db=Depends(get_db)):
    conn, cursor = db
    try:
        payload = jwt.decode(
            request.refresh_token,
            settings.secret_key,
            algorithms=[settings.algorithm]
        )
        if payload.get("type") != "refresh":
            raise HTTPException(status.HTTP_401_UNAUTHORIZED, "Invalid token type")
        
        user_id = payload.get("sub")
        jti = payload.get("jti")
        current_time = int(datetime.now(timezone.utc).timestamp())

        # 리프레시 토큰 유효성 검사
        await cursor.execute(
            "SELECT jti FROM refresh_token WHERE jti = %s AND user_id = %s AND revoked = FALSE AND expires_at > %s",
            (jti, user_id, current_time)
        )
        token_record = await cursor.fetchone()
        if not token_record:
            raise HTTPException(status.HTTP_401_UNAUTHORIZED, "Invalid refresh token")

        # 기존 토큰 폐기
        await cursor.execute(
            "UPDATE refresh_token SET revoked = TRUE WHERE jti = %s",
            (jti,)
        )

        # 새 토큰 생성
        new_access_token = create_access_token(user_id)
        new_refresh_jti = str(uuid.uuid4())
        new_refresh_token = create_refresh_token(user_id, new_refresh_jti)

        # 새 리프레시 토큰 저장
        await cursor.execute(
            "INSERT INTO refresh_token (jti, user_id, expires_at, revoked) VALUES (%s, %s, %s, %s)",
            (new_refresh_jti, user_id, int((datetime.now(timezone.utc) + 
              timedelta(days=settings.refresh_token_expire_days)).timestamp()), False)
        )
        await conn.commit()

        return {
            "access_token": new_access_token,
            "refresh_token": new_refresh_token,
            "token_type": "bearer"
        }

    except jwt.ExpiredSignatureError:
        raise HTTPException(status.HTTP_401_UNAUTHORIZED, "Refresh token expired")
    except jwt.InvalidTokenError as e:
        raise HTTPException(status.HTTP_401_UNAUTHORIZED, "Invalid token")
    except Exception as e:
        await conn.rollback()
        logger.error("Refresh failed", exc_info=e)
        raise HTTPException(status.HTTP_500_INTERNAL_SERVER_ERROR)
    
async def delete_with_update(user_id: str, max_count_cloud: int, conn, cursor):
    # cloud 항목 수 조회
    await cursor.execute(
        "SELECT id FROM clipboard WHERE user_id = %s ORDER BY created_at ASC",
        (user_id,)
    )
    items = await cursor.fetchall()
    if len(items) > max_count_cloud:
        # 초과한 항목 개수만큼 삭제
        to_delete = items[:len(items) - max_count_cloud]
        for item in to_delete:
            await cursor.execute("DELETE FROM clipboard WHERE id = %s", (item["id"],))

# 클라우드 최대 저장 개수 변경
@app.put("/user/max_count_cloud")
async def update_max_count_cloud(
    req: MaxCountUpdateRequest,
    current_user: Dict = Depends(get_current_user),
    db=Depends(get_db)
):
    conn, cursor = db
    user_id = current_user["user_id"]
    try:
        # 값 업데이트
        await cursor.execute(
            "UPDATE user SET max_count_cloud = %s WHERE user_id = %s",
            (req.max_count_cloud, user_id)
        )

        # 현재 사용자의 cloud 항목 수 조회
        await cursor.execute(
            "SELECT COUNT(*) AS cnt FROM clipboard WHERE user_id = %s",
            (user_id,)
        )
        result = await cursor.fetchone()
        current_count = result["cnt"]

        # 초과 시 삭제
        if current_count > req.max_count_cloud:
            await delete_with_update(user_id, req.max_count_cloud, conn, cursor)

        await conn.commit()
        return {"message": "max_count_cloud updated", "current_count": current_count}

    except Exception as e:
        await conn.rollback()
        logger.error("Failed to update max_count_cloud", exc_info=e)
        raise HTTPException(status.HTTP_500_INTERNAL_SERVER_ERROR)

# 데이터가 post될 때마다 검사하여 최대 수를 안 넘기고 추가하게 함함
async def delete_oldest_item_if_full(user_id: str, max_count: int, conn, cursor):
    await cursor.execute(
        "SELECT COUNT(*) AS cnt FROM clipboard WHERE user_id = %s",
        (user_id,)
    )
    row = await cursor.fetchone()
    total_item_count = row['cnt']  # 또는 row[0] 

    if total_item_count >= max_count:
        # 삭제는 서브쿼리로 안전하게
        await cursor.execute(
            """
            DELETE FROM clipboard 
            WHERE id = (
                SELECT id FROM clipboard 
                WHERE user_id = %s 
                ORDER BY created_at ASC 
                LIMIT 1
            )
            """,
            (user_id,)
        )
        await conn.commit()
        logger.info(f"User {user_id}: Reached item limit. Deleted the oldest item.")

 
@app.post("/items", response_model=ItemResponse)
async def create_item(item: ItemCreate, user: Dict = Depends(get_current_user), db=Depends(get_db)):
    conn, cursor = db
    user_id = user["user_id"]
    try:
        await cursor.execute(
            "SELECT max_count_cloud FROM user WHERE user_id = %s",
            (user_id,)
        )
        user_settings = await cursor.fetchone()
        max_count_cloud = user_settings['max_count_cloud']

        # 꽉 찼다면 가장 오래된 아이템 삭제
        await delete_oldest_item_if_full(user_id, max_count_cloud, conn, cursor)
        await cursor.execute(
            """
            INSERT INTO clipboard (id, user_id, content, type, format, created_at)
            VALUES (%s, %s, %s, %s, %s, %s)
            """,
            (
                item.id,
                user_id,
                item.content,
                item.type,
                item.format,
                item.created_at,
            )
        )
        await conn.commit()
        await manager.broadcast(user_id, json.dumps({
            "event": "item_added",
            "data_id": item.id,
            "timestamp": int(datetime.now().timestamp())
        }))
        return item.model_dump()

    except Exception as e:
        await conn.rollback()
        logger.error("Item creation failed", exc_info=e)
        raise HTTPException(status.HTTP_500_INTERNAL_SERVER_ERROR)
    

@app.post("/tags")
async def create_tag_and_link(dt: TagCreateAndLink, db=Depends(get_db)):
    conn, cursor = db
    try:
        # 1. data_id 유효성 확인
        await cursor.execute("SELECT id FROM clipboard WHERE id = %s", (dt.data_id,))
        if not await cursor.fetchone():
            raise HTTPException(404, "Data not found")

        # 2. 동일한 (name, source) 태그가 있는지 확인
        await cursor.execute(
            "SELECT tag_id FROM tag WHERE name = %s AND source = %s",
            (dt.name, dt.source)
        )
        tag = await cursor.fetchone()

        if tag:
            tag_id = tag["tag_id"]
        else:
            # 3. 새 태그 생성
            tag_id = str(uuid.uuid4())
            await cursor.execute(
                "INSERT INTO tag (tag_id, name, source) VALUES (%s, %s, %s)",
                (tag_id, dt.name, dt.source)
            )

        # 4. data_tag 연결 시도
        try:
            await cursor.execute(
                "INSERT INTO data_tag (data_id, tag_id) VALUES (%s, %s)",
                (dt.data_id, tag_id)
            )
        except aiomysql.IntegrityError:
            # 이미 연결된 경우는 무시 가능
            pass

        await conn.commit()
        return {
            "tag_id": tag_id,
            "name": dt.name,
            "source": dt.source,
            "message": "Tag linked successfully"
        }

    except HTTPException:
        raise
    except Exception as e:
        await conn.rollback()
        logger.error(f"Tag link failed: {str(e)}")
        raise HTTPException(500, "Internal server error")
 
# @app.post("/tags", response_model=TagResponse)
# async def create_or_get_tag(tag: TagCreate, db=Depends(get_db)):
#     conn, cursor = db
#     try:
#         # 기존 태그 확인
#         await cursor.execute(
#             "SELECT tag_id FROM tag WHERE name = %s AND source = %s",
#             (tag.name, tag.source)
#         )
#         existing = await cursor.fetchone()
        
#         if existing:
#             return {
#                 "tag_id": existing["tag_id"],
#                 "name": tag.name,
#                 "source": tag.source
#             }

#         # 새 태그 생성 (tag_id가 전달되지 않았다면 새로 생성)
#         new_tag_id = getattr(tag, "tag_id", None) or str(uuid4())

#         await cursor.execute(
#             "INSERT INTO tag (tag_id, name, source) VALUES (%s, %s, %s)",
#             (new_tag_id, tag.name, tag.source)
#         )
#         await conn.commit()

#         return {
#             "tag_id": new_tag_id,
#             "name": tag.name,
#             "source": tag.source
#         }

#     except aiomysql.IntegrityError as e:
#         await conn.rollback()
#         if "Duplicate entry" in str(e):
#             raise HTTPException(400, "Tag ID already exists")
#         raise
#     except Exception as e:
#         await conn.rollback()
#         logger.error(f"Tag creation failed: {str(e)}")
#         raise HTTPException(500, "Internal server error")

# # 2. 데이터-태그 연결 엔드포인트
# @app.post("/data-tags")
# async def create_data_tag(dt: DataTagCreate, db=Depends(get_db)):
#     conn, cursor = db
#     try:
#         # 데이터 및 태그 존재 여부 확인
#         await cursor.execute("SELECT id FROM clipboard WHERE id = %s", (dt.data_id,))
#         if not await cursor.fetchone():
#             raise HTTPException(404, "Data not found")
            
#         await cursor.execute("SELECT tag_id FROM tag WHERE tag_id = %s", (dt.tag_id,))
#         if not await cursor.fetchone():
#             raise HTTPException(404, "Tag not found")
            
#         # 연결 생성
#         await cursor.execute(
#             "INSERT INTO data_tag (data_id, tag_id) VALUES (%s, %s)",
#             (dt.data_id, dt.tag_id)
#         )
#         await conn.commit()
#         return {"message": "Data-Tag association created"}
        
#     except aiomysql.IntegrityError:
#         await conn.rollback()
#         raise HTTPException(400, "Association already exists")
#     except Exception as e:
#         await conn.rollback()
#         logger.error(f"Data-Tag creation failed: {str(e)}")
#         raise HTTPException(500, "Internal server error")
    
from api.clip_api import vectorize_image_by_path, delete_image_vector

@app.post("/items/image")
async def upload_image(
    file: UploadFile = File(...),
    id: str = Form(...),
    format: str = Form(...),
    created_at: int = Form(...),
    user: Dict = Depends(get_current_user),
    db=Depends(get_db)
):
    conn, cursor = db
    user_id = user["user_id"]

    try:
        # Validate UUID
        uuid.UUID(id)
    except ValueError:
        raise HTTPException(status.HTTP_400_BAD_REQUEST, "Invalid ID format")

    try:
        # Check existing item
        await cursor.execute("SELECT id FROM clipboard WHERE id = %s", (id,))
        if await cursor.fetchone():
            raise HTTPException(status.HTTP_400_BAD_REQUEST, "ID already exists")

        # Get user settings
        await cursor.execute(
            "SELECT max_count_cloud FROM user WHERE user_id = %s",
            (user_id,)
        )
        max_count_cloud = (await cursor.fetchone())["max_count_cloud"]

        # Check and delete oldest items if needed
        await delete_oldest_item_if_full(user_id, max_count_cloud, conn, cursor)

        # Process image
        contents = await file.read()
        file_size = len(contents)
        loop = asyncio.get_running_loop()

        # Validate and process image
        try:
            image = await loop.run_in_executor(
                None, 
                lambda: Image.open(io.BytesIO(contents))
            )
            width, height = image.size
        except Exception:
            raise HTTPException(status.HTTP_400_BAD_REQUEST, "Invalid image file")

        
        # Generate filenames
        ext = file.filename.split('.')[-1] if '.' in file.filename else 'bin'
        original_filename = f"{id}.{ext}"
        thumbnail_filename = f"{id}_thumb.{ext}"
        original_path = os.path.join(original_dir, original_filename)
        thumbnail_path = os.path.join(thumbnail_dir, thumbnail_filename)
        original_url = f"/images/original/{original_filename}"
        thumbnail_url = f"/images/thumbnail/{thumbnail_filename}"

        # Save original file
        async with aiofiles.open(original_path, 'wb') as f:
            await f.write(contents)

        # Generate and save thumbnail
        def generate_thumbnail():
            thumb = image.copy()
            thumb.thumbnail((256, 256))
            thumb.save(thumbnail_path)

        await loop.run_in_executor(None, generate_thumbnail)

        # Database operations
        await cursor.execute(
            """
            INSERT INTO clipboard (id, user_id, content, type, format, created_at)
            VALUES (%s, %s, %s, %s, %s, %s)
            """,
            (id, user_id, original_url, 'img', format, created_at)
        )

        await cursor.execute(
            """
            INSERT INTO image_meta (data_id, width, height, file_size, file_path, thumbnail_path)
            VALUES (%s, %s, %s, %s, %s, %s)
            """,
            (id, width, height, file_size, original_url, thumbnail_url)
        )

        await conn.commit()
        await manager.broadcast(user_id, json.dumps({
            "event": "item_added",
            "data_id": id,
            "timestamp": int(datetime.now().timestamp())
        }))

        
        try:
            # 동기 함수를 비동기 컨텍스트에서 실행
            loop = asyncio.get_running_loop()
            await loop.run_in_executor(
                None, 
                lambda: vectorize_image_by_path(user_id, id, original_path)
            )
        except Exception as e:
            logger.error(f"Vectorization failed: {str(e)}")

        return JSONResponse(
            status_code=status.HTTP_201_CREATED,
            content={"id": id, "message": "Image uploaded successfully"}
        )

    except HTTPException:
        raise
    except Exception as e:
        await conn.rollback()
        # Cleanup files if they were created
        for path in [original_path, thumbnail_path]:
            if path and os.path.exists(path):
                os.remove(path)
        logger.error(f"Image upload failed: {str(e)}")
        raise HTTPException(status.HTTP_500_INTERNAL_SERVER_ERROR)

def delete_file_if_exists_by_url(url_path: str, base_dir: str):
    """정적 URL을 파일 경로로 변환 후 삭제"""
    if not url_path:
        return
    filename = os.path.basename(url_path)
    abs_path = os.path.join(base_dir, filename)
    if os.path.exists(abs_path):
        try:
            os.remove(abs_path)
            print(f"Deleted file: {abs_path}")
        except Exception as e:
            print(f"Failed to delete file {abs_path}: {e}")


 # 클립보드 데이터 삭제
@app.delete("/items/{item_id}", status_code=status.HTTP_204_NO_CONTENT)
async def delete_item(
    item_id: str, 
    user: Dict = Depends(get_current_user), 
    db=Depends(get_db)
):
    conn, cursor = db
    try:
        await cursor.execute(
            "SELECT user_id FROM clipboard WHERE id = %s",
            (item_id,)
        )
        row = await cursor.fetchone()
        if not row:
            raise HTTPException(status.HTTP_404_NOT_FOUND, detail=f"Item {item_id} not found")
        if row["user_id"] != user["user_id"]:
            raise HTTPException(status.HTTP_403_FORBIDDEN, detail="You are not allowed to delete this item")

        await cursor.execute("SELECT file_path, thumbnail_path FROM image_meta WHERE data_id = %s", (item_id,))
        image_row = await cursor.fetchone()

        await cursor.execute("DELETE FROM clipboard WHERE id = %s", (item_id,))
        await conn.commit()
        await manager.broadcast(user["user_id"], json.dumps({
            "event": "item_deleted",
            "data_id": item_id,
            "timestamp": int(datetime.now().timestamp())
        }))
    except HTTPException:
        await conn.rollback()
        raise

    except Exception as e:
        await conn.rollback()
        logger.error(f"Item deletion failed: {str(e)}")
        raise HTTPException(status.HTTP_500_INTERNAL_SERVER_ERROR, detail="Item deletion failed")
    if image_row:
        delete_file_if_exists_by_url(image_row["file_path"], original_dir)
        delete_file_if_exists_by_url(image_row["thumbnail_path"], thumbnail_dir)

    # 커밋 후 벡터 삭제 – 실패해도 에러로 안 넘김
    try:
        loop = asyncio.get_running_loop()
        logger.info(f"A")
        await loop.run_in_executor(None, lambda: delete_image_vector(user["user_id"], item_id))
    except Exception as e:
        logger.error(f"Vector deletion failed: {str(e)}")


# 사용자 데이터 조회
@app.get("/clipboard-data", response_model=List[ClipboardDataResponse])
async def get_user_clipboard_data(
    user: Dict = Depends(get_current_user), 
    db=Depends(get_db)
):

    conn, cursor = db
    await cursor.execute("SELECT DATABASE();")
    row = await cursor.fetchone()
    try:
        # 클립보드 데이터 + 태그 조회
        await cursor.execute("""
            SELECT c.*, 
                   GROUP_CONCAT(t.tag_id) AS tag_ids,
                   GROUP_CONCAT(t.name) AS tag_names,
                   GROUP_CONCAT(t.source) AS tag_sources,
                   im.width, im.height, im.file_size,
                   im.file_path, im.thumbnail_path
            FROM clipboard c
            LEFT JOIN data_tag dt ON c.id = dt.data_id
            LEFT JOIN tag t ON dt.tag_id = t.tag_id
            LEFT JOIN image_meta im ON c.id = im.data_id
            WHERE c.user_id = %s
            GROUP BY c.id
            ORDER BY c.created_at DESC
        """, (user["user_id"],))
        
        results = await cursor.fetchall()
        
        data_list = []
        for row in results:
            tags = []
            if row["tag_ids"]:
                tag_ids = row["tag_ids"].split(',')
                names = row["tag_names"].split(',')
                sources = row["tag_sources"].split(',')
                tags = [
                    {"tag_id": tid, "name": n, "source": s}
                    for tid, n, s in zip(tag_ids, names, sources)
                ]
                
            image_meta = None
            if row["file_path"]:
                image_meta = {
                    "width": row["width"],
                    "height": row["height"],
                    "file_size": row["file_size"],
                    "file_path": row["file_path"],
                    "thumbnail_path": row["thumbnail_path"]
                }
                
            data_list.append({
                **row,
                "tags": tags,
                "image_meta": image_meta
            })
            
        return JSONResponse(content=data_list, headers={"Cache-Control": "no-store"})
        
    except Exception as e:
        logger.error(f"Data fetch failed: {str(e)}")
        raise HTTPException(500, "Internal server error")

# 특정 데이터 조회
@app.get("/clipboard-data/{data_id}", response_model=ClipboardDataResponse)
async def get_single_clipboard_data(
    data_id: str, 
    user: Dict = Depends(get_current_user), 
    db=Depends(get_db)
):
    conn, cursor = db
    try:
        # 메타데이터 조회
        await cursor.execute("""
            SELECT c.*, 
                   GROUP_CONCAT(t.tag_id) AS tag_ids,
                   GROUP_CONCAT(t.name) AS tag_names,
                   GROUP_CONCAT(t.source) AS tag_sources,
                   im.width, im.height, im.file_size,
                   im.file_path, im.thumbnail_path
            FROM clipboard c
            LEFT JOIN data_tag dt ON c.id = dt.data_id
            LEFT JOIN tag t ON dt.tag_id = t.tag_id
            LEFT JOIN image_meta im ON c.id = im.data_id
            WHERE c.id = %s AND c.user_id = %s
            GROUP BY c.id
        """, (data_id, user["user_id"]))
        
        row = await cursor.fetchone()
        if not row:
            raise HTTPException(404, "Data not found")

        # 태그 파싱
        tags = []
        if row["tag_ids"]:
            tag_ids = row["tag_ids"].split(',')
            names = row["tag_names"].split(',')
            sources = row["tag_sources"].split(',')
            tags = [
                {"tag_id": tid, "name": n, "source": s}
                for tid, n, s in zip(tag_ids, names, sources)
            ]
        original_url = None
        thumbnail_url = None
        if row["type"] == "img" and row.get("file_path"):
            # file_path: 절대경로 -> 파일명 추출 후 URL로 변환
            original_filename = os.path.basename(row["file_path"])
            thumbnail_filename = os.path.basename(row["thumbnail_path"]) if row.get("thumbnail_path") else None
            original_url = f"/images/original/{original_filename}"
            thumbnail_url = f"/images/thumbnail/{thumbnail_filename}" if thumbnail_filename else None
        # 응답 구성
        response_data = {
            **row,
            "tags": tags,
            "image_meta": {
                "width": row["width"],
                "height": row["height"],
                "file_size": row["file_size"],
                "original_url": original_url,
                "thumbnail_url": thumbnail_url,
            } if original_url else None
        }

        return response_data
        
    except Exception as e:
        logger.error(f"Data fetch failed: {str(e)}")
        raise HTTPException(500, "Internal server error")

# 이미지 파일 직접 다운로드 엔드포인트
@app.get("/clipboard-images/{data_id}")
async def get_image_file(
    data_id: str,
    user: Dict = Depends(get_current_user),
    db=Depends(get_db)
):
    conn, cursor = db
    try:
        await cursor.execute("""
            SELECT c.type, im.file_path 
            FROM clipboard c
            LEFT JOIN image_meta im ON c.id = im.data_id
            WHERE c.id = %s AND c.user_id = %s
        """, (data_id, user["user_id"]))
        
        row = await cursor.fetchone()
        if not row or row["type"] != "img":
            raise HTTPException(404, "Image not found")

        if not os.path.exists(row["file_path"]):
            raise HTTPException(404, "Image file not found")

        return FileResponse(
            row["file_path"],
            media_type="application/octet-stream",
            filename=os.path.basename(row["file_path"])
        )
        
    except Exception as e:
        logger.error(f"Image fetch failed: {str(e)}")
        raise HTTPException(500, "Internal server error")
    


@app.post("/search-text")
async def search_similar_images(
    data: TextSearchRequest,
    user: Dict = Depends(get_current_user),
    db=Depends(get_db)
):
    query = data.query
    user_id = user["user_id"]
    logger.info(f"CLIP 검색 요청 query: {query}")

    try:
        # KoCLIP 텍스트 임베딩
        vec = encode_text(query)
        vec = vec.tolist()

        # 이미 정의된 index 객체 사용
        result = index.query(
            #user_id= user_id,
            vector=vec,
            top_k=10,
            include_metadata=True
        )

        # 유효한 ID만 필터링
        matches = result.get("matches", [])
        image_ids = [m.get("id") for m in matches if m.get("id") is not None]

        if not image_ids:
            return {"query": query, "results": []}

        # DB 연결
        conn, cursor = db
        placeholders = ",".join(["%s"] * len(image_ids))
        query_sql = f"""
            SELECT c.id
            FROM clipboard c
            WHERE c.user_id = %s
            AND c.id IN ({placeholders})
        """
        params = [user_id] + image_ids
        await cursor.execute(query_sql, params)
        rows = await cursor.fetchall()

        found_map = {row["id"]: True for row in rows}

        # 5. Pinecone 순서 기준으로 필터링 및 정렬
        ordered_ids = [id for id in image_ids if id in found_map]

        return {
            "query": query,
            "ids": ordered_ids
        }

    except Exception as e:
        logger.error(f"Text search failed: {str(e)}", exc_info=True)
        raise HTTPException(status_code=500, detail="Internal server error")
    
@app.websocket("/ws/{user_id}")
async def websocket_endpoint(websocket: WebSocket, user_id: str):
    await manager.connect(user_id, websocket)
    try:
        while True:
            await websocket.receive_text()  # or just keep alive
    except:
        manager.disconnect(user_id, websocket)

# 에러 핸들러 
@app.exception_handler(HTTPException)
async def http_exception_handler(request, exc):
    logger.error(f"HTTP error {exc.status_code}: {exc.detail}")
    return JSONResponse(
        status_code=exc.status_code,
        content={"detail": exc.detail},
    )

@app.exception_handler(RequestValidationError)
async def validation_exception_handler(request, exc):
    logger.error(f"Validation error: {exc.errors()}")
    return JSONResponse(
        status_code=422,
        content={"detail": exc.errors()},
    )
<|MERGE_RESOLUTION|>--- conflicted
+++ resolved
@@ -310,18 +310,12 @@
     try:
         await cursor.execute("SELECT user_id FROM user WHERE user_id = %s", (user.user_id,))
         if await cursor.fetchone():
-<<<<<<< HEAD
-            raise HTTPException(
-                status_code=status.HTTP_409_CONFLICT,
-                detail={"errorCode": "E409", "message": "이미 존재하는 사용자입니다."}
-=======
             return JSONResponse(
                 status_code=status.HTTP_400_BAD_REQUEST,
                 content={
                     "code": "USER_EXISTS",
                     "detail": "이미 존재하는 사용자 ID입니다."
                 }
->>>>>>> 63859677
             )
 
         hashed_pw = bcrypt.hashpw(user.password.encode(), bcrypt.gensalt()).decode()
@@ -352,15 +346,8 @@
         result = await cursor.fetchone()
 
         if not result or not bcrypt.checkpw(user.password.encode(), result["password"].encode()):
-<<<<<<< HEAD
-            return JSONResponse(
-                status_code=status.HTTP_401_UNAUTHORIZED,
-                content={"errorCode": "E401", "detail": "아이디 또는 비밀번호가 잘못되었습니다."}
-            )
-
-=======
             raise HTTPException(status.HTTP_401_UNAUTHORIZED, detail="Invalid credentials")
->>>>>>> 63859677
+
 
         # 토큰 생성
         access_token = create_access_token(user.user_id)
@@ -386,16 +373,8 @@
         raise e  # 꼭 다시 던져야 FastAPI가 제대로 처리
 
     except Exception as e:
-<<<<<<< HEAD
-        logger.error("Login failed", exc_info=e)
-        return JSONResponse(
-            status_code=status.HTTP_500_INTERNAL_SERVER_ERROR,
-            content={"errorCode": "E610", "detail": "로그인 처리 중 오류가 발생했습니다."}
-        )
-=======
         logger.error("Unexpected error during login", exc_info=e)
         raise HTTPException(status.HTTP_500_INTERNAL_SERVER_ERROR, detail="Internal server error")
->>>>>>> 63859677
 
 @app.post("/refresh", dependencies=[Depends(RateLimiter(times=5, minutes=1))])
 async def refresh_token(request: RefreshTokenRequest, db=Depends(get_db)):
