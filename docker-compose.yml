--- conflicted
+++ resolved
@@ -33,12 +33,6 @@
         "0.0.0.0",
         "--port",
         "8000",
-<<<<<<< HEAD
-        "--reload",
-        "--log-level",
-        "info",
-=======
->>>>>>> 63859677
       ]
     networks:
       - mynetwork
